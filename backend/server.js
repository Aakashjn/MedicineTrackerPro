--- conflicted
+++ resolved
@@ -394,7 +394,6 @@
   res.status(404).json({ error: 'Route not found' });
 });
 
-<<<<<<< HEAD
 // Start server only if this file is run directly (not imported)
 if (require.main === module) {
   app.listen(PORT, () => {
@@ -404,12 +403,6 @@
 
 // Export the app for testing
 module.exports = app;
-=======
-// Start server
-app.listen(PORT, () => {
-console.log('Server running on http://localhost:' + PORT);
-});
->>>>>>> d507e7fa
 
 // Graceful shutdown
 process.on('SIGINT', () => {
